--- conflicted
+++ resolved
@@ -125,8 +125,6 @@
 
     items = lidarr_client.lookup(LIDARR_ALBUM_TERM)
 
-<<<<<<< HEAD
-=======
     for item in items:
         if "album" in item:
             album = item["album"]
@@ -147,7 +145,6 @@
     assert data["title"] == "DAWN"
 
 
->>>>>>> 4ff60862
 def test_upd_album(lidarr_client: LidarrAPI):
     album = lidarr_client.get_album()
 
