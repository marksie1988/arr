--- conflicted
+++ resolved
@@ -7,15 +7,8 @@
 
 class SonarrAPI(RequestAPI):
     def __init__(
-<<<<<<< HEAD
-            self,
-            host_url: str,
-            api_key: str,
-        ):
-=======
         self, host_url: str, api_key: str,
     ):
->>>>>>> adbb2b8a
         """Constructor requires Host-URL and API-KEY
 
             Args:
@@ -45,25 +38,12 @@
             end_date = args[1]
 
             if isinstance(start_date, datetime):
-<<<<<<< HEAD
-                startDate = start_date.strftime('%Y-%m-%d')
-                data.update({
-                    'start': startDate
-                })
-
-            if isinstance(end_date, datetime):
-                endDate = end_date.strftime('%Y-%m-%d')
-                data.update({
-                    'end': endDate
-                })
-=======
                 startDate = start_date.strftime("%Y-%m-%d")
                 data.update({"start": startDate})
 
             if isinstance(end_date, datetime):
                 endDate = end_date.strftime("%Y-%m-%d")
                 data.update({"end": endDate})
->>>>>>> adbb2b8a
 
         res = self.request_get(path, **data)
         return res.json()
@@ -110,14 +90,7 @@
         """
         data = {}
         if len(args) == 1:
-<<<<<<< HEAD
-            data.update({
-                'name': 'RefreshSeries',
-                'seriesId': args[0]
-            })
-=======
             data.update({"name": "RefreshSeries", "seriesId": args[0]})
->>>>>>> adbb2b8a
         else:
             data.update({"name": "RefreshSeries"})
         return self.__setCommand(data)
@@ -133,14 +106,7 @@
         """
         data = {}
         if len(args) == 1:
-<<<<<<< HEAD
-            data.update({
-                'name': 'RescanSeries',
-                'seriesId': args[0]
-            })
-=======
             data.update({"name": "RescanSeries", "seriesId": args[0]})
->>>>>>> adbb2b8a
         else:
             data.update({"name": "RescanSeries"})
         return self.__setCommand(data)
